--- conflicted
+++ resolved
@@ -1,11 +1,10 @@
-<<<<<<< HEAD
 9.x.x (relative to 8.x.x)
 -----
 
 - CI : Added CI for linux-gcc11 and macos-arm64 (Xcode 14.3.1).
 - LLVM : Updated to version 15.0.7.
 - Cycles : Disabled CUDA binary generation for Kepler and Maxwell architecture GPUs.
-=======
+
 8.x.x (relative to 8.0.1)
 -----
 
@@ -16,7 +15,6 @@
 
 - Cortex : Updated to version 10.5.7.1.
 - Jemalloc : Enabled `tls_model("initial-exec")` to prevent infinite recursion with dynamic TLS on Linux distributions with modern glibc versions.
->>>>>>> 846fe04f
 
 8.0.0 (relative to 7.0.0)
 -----
