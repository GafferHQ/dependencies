<<<<<<< HEAD

10.x.x (relative to 9.x.x)
------


=======
9.1.0 (relative to 9.0.0)
-----

- Cortex : Updated to version 10.5.11.0.
>>>>>>> 42d50ee9

9.0.0 (relative to 8.0.1)
-----

- CI : Added CI for linux-gcc11 and macos-arm64 (Xcode 14.3.1).
- Cortex : Updated to version 10.5.10.0.
- Cycles :
  - Updated to version 4.2.0.
  - Disabled CUDA binary generation for Kepler and Maxwell architecture GPUs.
- Embree : Updated to version 4.3.2.
- Imath : Updated to version 3.1.11.
- LibJPEG-Turbo : Updated to version 3.0.3.
- LLVM : Updated to version 15.0.7.
- MaterialX : Updated to version 1.38.10.
- OpenImageIO : Updated to version 2.5.10.1.
- OpenPGL : Updated to version 0.6.0.
- OpenShadingLanguage :
  - Updated to version 1.13.11.0.
  - Enabled Optix support on Linux.
- PySide : Updated to version 5.15.14.
- Qt : Updated to version 5.15.14.
- USD : Updated to version 24.08.
- Zstandard : Added version 1.5.0.

8.x.x (relative to 8.0.1)
-----



8.0.1 (relative to 8.0.0)
-----

- Cortex : Updated to version 10.5.7.1.
- Jemalloc : Enabled `tls_model("initial-exec")` to prevent infinite recursion with dynamic TLS on Linux distributions with modern glibc versions.

8.0.0 (relative to 7.0.0)
-----

- Cortex : Updated to version 10.5.7.0.
- Cycles :
	- Updated to version 4.0.2.
	- Patched shader `IOR` values to default to 1.5.
	- Enabled CUDA and Optix devices.
- Embree : Updated to version 4.3.0.
- Imath : Updated to version 3.1.9.
- Jinja2 : Added version 3.1.3.
- LibWebP : Added version 1.3.2.
- MarkupSafe : Added version 2.1.5.
- MaterialX : Updated to version 1.38.8.
- OpenEXR : Updated to version 3.1.13.
- OpenImageIO : Updated to version 2.5.8.0.
- OpenPGL : Updated to version 0.5.0.
- OpenShadingLanguage : Updated to version 1.12.14.0.
- OpenSSL : Removed.
- OpenSubdiv : Updated to version 3.5.1.
- OpenVDB : Updated to version 10.1.0.
- PsUtil : Added version 5.9.6.
- PySide : Updated to version 5.15.12.
- Python : Updated to version 3.10.13.
- Qt :
	- Updated to version 5.15.12.
	- Removed QtPurchasing library.
	- Removed QtNetworkAuth library.
- USD :
	- Updated to version 23.11.
	- Added `sdrOsl`, for inclusion of OSL shaders in the Sdr Registry.
	- Added `usdGenSchema`.
	- Disabled Embree Hydra delegate, since it is incompatible with Embree 4.

7.x.x (relative to 7.0.0)
-----

- MaterialX : Fixed linking on MacOS.

7.0.0 (relative to 6.0.0)
-----

- Appleseed : Removed.
- Boost : Updated to version 1.80.0.
- Cortex : Updated to version 10.5.0.0.
- Cycles : Updated to version 3.5.0.
- Imath : Added version 3.1.7.
- MaterialX : Added version 1.38.4.
- Minizip : Added version 3.0.9.
- OpenColorIO : Updated to version 2.2.1.
- OpenEXR : Updated to version 3.1.7.
- OpenImageIO : Updated to version 2.4.11.0.
- OpenPGL : Added version 0.4.1.
- Partio : Added version 1.14.6.
- PCG : Added "version" 428802d.
- PyBind11 : Updated to version 2.10.4.
- PySide : Updated to version 5.15.8.
- Qt : Updated to version 5.15.8.
- Subprocess32 : Removed.
- Six : Removed.
- USD : Updated to version 23.05.
- Xerces : Removed.
- ZLib : Added version 1.2.13.

6.0.0 (relative to 5.1.0)
-----

- Cortex : Updated to version 10.4.5.0.
- Cycles : Updated to version 3.4.
- Embree : Updated to version 3.13.4.
- USD :
	- Updated to version 23.02.
	- Enabled the OpenImageIO plugin. Among other things, this allows OpenEXR textures to be shown in `usdview`.
- OpenColorIO : Updated to version 2.1.2.
- OpenImageIO : Updated to version 2.4.8.0.
- OpenShadingLanguage : Updated to version 1.12.9.0.
- OpenSubdiv : Updated to version 3.4.4.
- Expat : Added version 2.5.0.
- PyString : Added version 1.1.4.
- YAML-CPP : Added version 0.7.0.
- Fmt : Added version 9.1.0.
- Python : Removed Python 2 variant.

5.1.0 (relative to 5.0.0)
-----

- Cortex : Updated to 10.4.1.0.
- Qt : Reintroduced QtUiTools module (missing in 5.0.0).

5.0.0 (relative to 4.0.0)
-----

- C++ : Updated to c++17.
- Alembic : Updated to version 1.8.3.
- Blosc : Updated to 1.21.1.
- Boost : Updated to version 1.76.0.
- Cycles : Added version 3.1.1.
- Cortex : Updated to 10.4.0.0.
- CMark : Updated to 0.29.0.
- HDF5 : Updated to 1.12.0.
- LibFFI : Updated to 3.4.2.
- LibPNG : Updated to 1.6.37.
- LLVM : Upated to version 11.1.0.
- OpenColorIO : Updated to version 2.1.1.
- OpenImageIO : Updated to version 2.3.11.0.
- OpenJPEG : Added version 2.4.0.
- OpenShadingLanguage : Updated to version 1.11.17.0.
- OpenSSL : Updated to 1.1.1i.
- OpenVDB : Updated to version 9.1.0, and added `nanovdb`.
- PySide : Updated to 5.15.4.
- Python : Updated to 3.8.13 (MacOS only).
- Qt : Updated to 5.15.4.
- Subprocess32 : Changed to regular install rather than `.egg`.
- TBB : Updated to version 2020.3.
- USD : Updated to version 21.11.

4.0.0
-----

- OpenVDB : Updated to version 8.1.0.
- TBB : Updated to version 2020.2.
- Qt : Updated to version 5.15.2.
- PySide : Updated to version 5.15.2.
- Cortex : Updated to version 10.3.0.0.
- Embree : Added version 3.13.3.

3.1.0
-----

- Python : Fixed `ssl` module for Python 3.
- USD : Enabled OpenVDB support.
- Cortex : updated to version 10.2.2.0.

3.0.0
-----

- OpenShadingLanguage : Updated to version 1.11.14.1.
- OpenImageIO : Updated to version 2.2.15.1.
- Cortex : Updated to version 10.2.0.0.
- USD : Updated to version 21.05.
- OpenVDB : Updated to version 7.2.2.
- PyBind11 : Added version 2.6.2.
- PugiXML : Added version 1.11.
- LibTIFF : Updated to version 4.1.0.
- LLVM : Updated to version 10.0.1.

2.2.0
-----

- Qt : Updated to version 5.12.10.
- Cortex : Updated to version 10.1.4.0.

2.1.1
-----

- OpenSSL : Fixed packaging of missing libraries.

2.1.0
-----

- Cortex : Updated to version 10.1.2.0.
- LibFFI : Fixed compatibility with pre-haswell era processors.
- OpenSSL : Updated to version 1.1.1h.

2.0.0
-----

This major version introduces the concept of build variants, and provides package variants for both Python 2 and 3.

- Qt : Updated to version 5.12.8.
- PySide : Updated to version 5.12.6.
- Qt.py : Updated to version 1.2.5.
- Boost : Updated to version 1.68.0.
- OpenEXR : Updated to version 2.4.1.
- Python : Added version 3.7.6.
- Six : Added version 1.14.0.
- Subprocess32 : Updated to version 3.5.4.
- Appleseed : Updated to version 2.1.0-beta.
- LZ4 : Added version 1.9.2.
- Cortex : Updated to version 10.1.0.0.
- USD : Updated to version 20.11 and added usdImaging.
- LibRaw : Added version 0.19.5.
- OpenSubdiv : Added version 3.4.3.
- LibFFI : Added version 3.3.
- Jemalloc : Added version 3.6.0.
- Build : Switched standard to C++14.

1.2.0
-----

- Cortex : Updated to version 10.0.0-a76.

1.1.0
-----

- Cortex : Updated to version 10.0.0-a74.

1.0.0
-----

Moved to Semantic Versioning to describe changes in dependencies, and decouple from GAFFER_VERSION.

- Cortex : Updated to version 10.0.0-a72.
- USD : Updated to version 20.02.
- VDB : Updated to version 7.0.0.

0.54.2.0
--------

- Cortex :
	- Updated to version 10.0.0-a64.
	- Fixed extension for RenderMan display driver on Linux.
- GafferResources :
	- Update to version 0.54.2.0.

0.54.1.0
--------

- Cortex :
	- Updated to version 10.0.0-a60.
	- Added display driver for RenderMan.

0.54.0.0
--------

- OpenEXR : Updated to version 2.3.0.
- OpenVDB : Updated to version 6.0.0.
- Blosc : Updated to version 1.15.1.
- PySide : Updated to version corresponding with Maya 2018 Update 6.
- Cortex : Updated to version 10.0.0-a59.
- USD : Enable support for loading Alembic archives.
- Appleseed : Updated to version 2.0.5-beta.

0.54.0.0-rc3
------------

- Cortex : Updated to version 10.0.0-a54.

0.54.0.0-rc2
------------

- Cortex : Updated to version 10.0.0-a53.

0.54.0.0-rc1
------------

- Cortex : Updated to version 10.0.0-a52.
- TBB : Updated to version 2018 Update 5.
- Alembic : Added python bindings.

0.53.0.0
--------

- Cortex : Updated to version 10.0.0-a45.
- Qt : Updated to version corresponding to Maya 2018 Update 4.

0.52.0.0
--------

- Cortex : Updated to version 10.0.0-a38.
- USD : Fixed python module linking on OSX.

0.51.0.0
--------

- Cortex : Updated to version 10.0.0-a35.
- USD : Updated to version 18.09.
- Xerces : Updated to version 3.2.2.
- OpenImageIO : Added documentation to package.
- OpenShadingLanguage : Fixed documentation installation.<|MERGE_RESOLUTION|>--- conflicted
+++ resolved
@@ -1,15 +1,12 @@
-<<<<<<< HEAD
-
 10.x.x (relative to 9.x.x)
 ------
 
 
-=======
+
 9.1.0 (relative to 9.0.0)
 -----
 
 - Cortex : Updated to version 10.5.11.0.
->>>>>>> 42d50ee9
 
 9.0.0 (relative to 8.0.1)
 -----
